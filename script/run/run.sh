--- conflicted
+++ resolved
@@ -15,11 +15,7 @@
 
 set -e
 
-<<<<<<< HEAD
-VERSION="1.17.0"
-=======
 VERSION="1.18.0"
->>>>>>> cae6bf95
 IMAGE="docker/compose:$VERSION"
 
 
