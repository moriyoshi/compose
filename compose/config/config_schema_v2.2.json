--- conflicted
+++ resolved
@@ -358,12 +358,8 @@
         },
         "internal": {"type": "boolean"},
         "enable_ipv6": {"type": "boolean"},
-<<<<<<< HEAD
-        "labels": {"$ref": "#/definitions/list_or_dict"},
+        "labels": {"$ref": "#/definitions/labels"},
         "name": {"type": "string"}
-=======
-        "labels": {"$ref": "#/definitions/labels"}
->>>>>>> a1ac2899
       },
       "additionalProperties": false
     },
